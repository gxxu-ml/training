# SPDX-License-Identifier: Apache-2.0

"""
Collection of config objects used in the InstructLab training library.
"""

# Standard
from enum import Enum
from typing import Optional
import os

# Third Party
from pydantic import BaseModel, ConfigDict, Field


# public API
class DeepSpeedOffloadStrategy(Enum):
    """
    Defines the offload strategy for DeepSpeed.

    To learn more, read about it here: https://www.deepspeed.ai/tutorials/zero-offload/
    """

    CPU = "cpu"
    # TODO: update this when we support ZeRO stage-3
    # https://github.com/instructlab/training/issues/26
    # NVME = "nvme"
    NONE = None


# public API
class QuantizeDataType(Enum):
    """
    Defines what datatype we use during quantization.
    """

    NF4 = "nf4"
    # FP8 = "fp8" TODO: test and evaluate fp8
    NONE = None


# public API
class DataProcessArgs(BaseModel):
    """
    All the arguments consumed by the training data pre-process script.
    """

    data_path: str
    data_output_path: str
    max_seq_len: int  # defines the max sequence length of a sample
    model_path: str  # either a HF model name or path to HF model
    chat_tmpl_path: str
<<<<<<< HEAD
    num_parallel_procs: int
=======
    num_cpu_procs: int = Field(
        default=16,
        description="this is the number of CPU procs we use for data processing parallelization",
    )
>>>>>>> 1cc4e19c

    # disable the protected namespace for the model_config field
    model_config = ConfigDict(protected_namespaces=())


# public API
class TorchrunArgs(BaseModel):
    """
    Representation of the arguments being used by torchrun.
    The full list of arguments can be found here:
    https://pytorch.org/docs/stable/elastic/run.html#definitions
    """

    nproc_per_node: int
    nnodes: int
    node_rank: int
    rdzv_id: int
    rdzv_endpoint: str


# public API
class LoraOptions(BaseModel):
    """
    Options to specify when training using a LoRA.
    """

    rank: int = 4
    alpha: int = 32
    dropout: float = 0.1
    target_modules: list[str] = Field(
        default_factory=lambda: ["q_proj", "k_proj", "v_proj", "o_proj"]
    )

    quantize_data_type: QuantizeDataType = QuantizeDataType.NONE

    class Config:
        use_enum_values = True


# public API
class DeepSpeedOptions(BaseModel):
    """
    Represents the available options we support when training with the DeepSpeed optimizer.
    For more information, please read:
    https://www.deepspeed.ai/docs/config-json/

    Defaults are all taken from the above docs.
    """

    cpu_offload_optimizer: Optional[bool] = False
    cpu_offload_optimizer_ratio: float = 1
    cpu_offload_optimizer_pin_memory: Optional[bool] = False

    # don't save in deepspeed format as a default
    save_samples: int | None = None


# public API
class TrainingArgs(BaseModel):
    """
    This class represents the arguments being used by the training script.
    """

    # disable the protected namespace for the model_config field
    model_config = ConfigDict(protected_namespaces=())

    # Either the name of a HuggingFace model or a path to a model saved in HuggingFace format.
    model_path: str

    # Specify the chat template / special tokens for training (default is ibm-generic template/tokens)
    chat_tmpl_path: str = os.path.join(
        os.path.dirname(__file__), "chat_templates/ibm_generic_tmpl.py"
    )

    # this field specifies the filepath to the training dataset before processing
    data_path: str
    ckpt_output_dir: str

    # this field defines where we should be saving the processed version of the training dataset
    # after we have tokenized it
    data_output_dir: str

    max_seq_len: int
    max_batch_len: int
    num_epochs: int
    effective_batch_size: int
    save_samples: int
    learning_rate: float
    warmup_steps: int
    is_padding_free: bool
    random_seed: int = 42
    checkpoint_at_epoch: bool = False

    mock_data: Optional[bool] = False
    mock_data_len: int = 0

    deepspeed_options: DeepSpeedOptions = Field(
        default_factory=lambda: DeepSpeedOptions(
            cpu_offload_optimizer=False,
            cpu_offload_optimizer_ratio=1,
            cpu_offload_optimizer_pin_memory=False,
        )
    )

    disable_flash_attn: Optional[bool] = False

    # TODO(osilkin): support quantized full fine-tuning:
    # https://github.com/instructlab/training/issues/28
    # quantize_dtype: QuantizeDataType = QuantizeDataType.NONE
    lora: LoraOptions | None = None<|MERGE_RESOLUTION|>--- conflicted
+++ resolved
@@ -50,14 +50,10 @@
     max_seq_len: int  # defines the max sequence length of a sample
     model_path: str  # either a HF model name or path to HF model
     chat_tmpl_path: str
-<<<<<<< HEAD
-    num_parallel_procs: int
-=======
     num_cpu_procs: int = Field(
         default=16,
         description="this is the number of CPU procs we use for data processing parallelization",
     )
->>>>>>> 1cc4e19c
 
     # disable the protected namespace for the model_config field
     model_config = ConfigDict(protected_namespaces=())
