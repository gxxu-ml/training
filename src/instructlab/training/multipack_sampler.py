"""
MIT License

Copyright (c) 2023 One

Permission is hereby granted, free of charge, to any person obtaining a copy
of this software and associated documentation files (the "Software"), to deal
in the Software without restriction, including without limitation the rights
to use, copy, modify, merge, publish, distribute, sublicense, and/or sell
copies of the Software, and to permit persons to whom the Software is
furnished to do so, subject to the following conditions:

The above copyright notice and this permission notice shall be included in all
copies or substantial portions of the Software.

THE SOFTWARE IS PROVIDED "AS IS", WITHOUT WARRANTY OF ANY KIND, EXPRESS OR
IMPLIED, INCLUDING BUT NOT LIMITED TO THE WARRANTIES OF MERCHANTABILITY,
FITNESS FOR A PARTICULAR PURPOSE AND NONINFRINGEMENT. IN NO EVENT SHALL THE
AUTHORS OR COPYRIGHT HOLDERS BE LIABLE FOR ANY CLAIM, DAMAGES OR OTHER
LIABILITY, WHETHER IN AN ACTION OF CONTRACT, TORT OR OTHERWISE, ARISING FROM,
OUT OF OR IN CONNECTION WITH THE SOFTWARE OR THE USE OR OTHER DEALINGS IN THE
SOFTWARE.
taken from https://github.com/imoneoi/multipack_sampler
"""

# Standard
from typing import List, Optional

# Third Party
<<<<<<< HEAD
import torch
from torch.utils.data import DataLoader, Sampler
=======
from torch.utils.data import Sampler
>>>>>>> 1cc4e19c
import numba
import numpy as np
import torch
import torch.distributed as dist


<<<<<<< HEAD

def find_max_pack_len_with_padding(
  dataset,
  samples_per_minibatch,
  num_gpus,
  avg_sample_len,
  seed, 
=======
def find_max_pack_len_with_padding(
    dataset,
    samples_per_minibatch,
    num_gpus,
    avg_sample_len,
    seed,
>>>>>>> 1cc4e19c
):
    """
    This function calculates the maximum batch length with padding for a given dataset. it uses a binary search to find the optimal addition to the average sample length that will result in the average batch size per minibatch being less than or equal to the number of samples per minibatch.

    Parameters:
    - dataset: The dataset for which the maximum batch length is to be calculated.
    - samples_per_minibatch: The number of samples per minibatch.
    - num_gpus: The number of GPUs available for computation.
    - avg_sample_len: The average length of a sample in the dataset.
    - seed: The seed for the random number generator.

    Returns:
    - The maximum batch length with padding for the given dataset.
    """
<<<<<<< HEAD
=======

>>>>>>> 1cc4e19c
    def get_effective_samples_per_minibatch(num_tokens_per_gpu):
        """
        This nested function calculates the effective number of samples per minibatch for a given number of tokens per GPU.

        Parameters:
        - num_tokens_per_gpu: The number of tokens per GPU.

        Returns:
        - The effective number of samples per minibatch.

        The function creates a sampler using the MultipackDistributedBatchSampler class, generates batches using the sampler, and then returns the ratio of the dataset size to the number of batches.
        """
        sampler = MultipackDistributedBatchSampler(
            batch_max_length=num_tokens_per_gpu,
            lengths=dataset.get_lengths(),
            num_replicas=torch.distributed.get_world_size(),
            rank=torch.distributed.get_rank(),
            seed=seed,
            padding=True,
        )
        batches = sampler.generate_batches()
        return len(dataset) / len(batches)
<<<<<<< HEAD
    
    samples_per_gpu = samples_per_minibatch / num_gpus
    
    addition = int(avg_sample_len * 0.1 * samples_per_gpu)
    packing_max_batch_len = int(avg_sample_len * samples_per_gpu)
    
    avg_bs_per_minibatch = get_effective_samples_per_minibatch(packing_max_batch_len+addition)
    while avg_bs_per_minibatch <= samples_per_minibatch:
        addition *= 2
        avg_bs_per_minibatch = get_effective_samples_per_minibatch(packing_max_batch_len+addition)
=======

    samples_per_gpu = samples_per_minibatch / num_gpus

    addition = int(avg_sample_len * 0.1 * samples_per_gpu)
    packing_max_batch_len = int(avg_sample_len * samples_per_gpu)

    avg_bs_per_minibatch = get_effective_samples_per_minibatch(
        packing_max_batch_len + addition
    )
    while avg_bs_per_minibatch <= samples_per_minibatch:
        addition *= 2
        avg_bs_per_minibatch = get_effective_samples_per_minibatch(
            packing_max_batch_len + addition
        )
>>>>>>> 1cc4e19c

    l = 0
    r = addition
    while r - l > 1:
        addition = (l + r) // 2
<<<<<<< HEAD
        avg_bs_per_minibatch = get_effective_samples_per_minibatch(packing_max_batch_len+addition)

        # check if simulation resulted in batch sizes close enough to goal and adjust if needed
        if abs(avg_bs_per_minibatch - samples_per_minibatch) <= max(10, round(avg_bs_per_minibatch * 0.02)):
=======
        avg_bs_per_minibatch = get_effective_samples_per_minibatch(
            packing_max_batch_len + addition
        )

        # check if simulation resulted in batch sizes close enough to goal and adjust if needed
        if abs(avg_bs_per_minibatch - samples_per_minibatch) <= max(
            10, round(avg_bs_per_minibatch * 0.02)
        ):
>>>>>>> 1cc4e19c
            break
        if avg_bs_per_minibatch > samples_per_minibatch:
            r = addition
        else:
            l = addition
<<<<<<< HEAD
=======

    return packing_max_batch_len + addition
>>>>>>> 1cc4e19c

    return packing_max_batch_len + addition

def find_packing_max_batch_len_and_grad_accum(
    num_gpus,
    avg_sample_len,
    effective_batch_size,
    max_batch_len_per_gpu,
    is_padding,
    dataset,
    seed,
):
    """
    Calculate the minimum gradient accumulation steps required and the corresponding maximum batch length.

    This function determines the minimum number of gradient accumulation steps needed to process the
    effective batch size within the constraints of the maximum batch length per GPU. It starts with
    the assumption of a single step (no accumulation) and increases the number of steps until the
    calculated batch length does not exceed the maximum allowed per GPU. The goal is to find the
    lowest gradient accumulation that allows fitting the batch within GPU limits, ensuring efficient
    utilization of computational resources.

    Parameters:
    - num_gpus (int): The number of GPUs over which the batch is distributed.
    - avg_sample_len (int): The average length of samples in the dataset, used to estimate batch length.
    - effective_batch_size (int): The total batch size intended to be processed across all GPUs and
      accumulation steps.
    - max_batch_len_per_gpu (int): The maximum permissible number of tokens on each GPU to avoid memory overflow.

    Returns:
    - Tuple[int, int]: A tuple where the first element is the maximum batch length that can be achieved
      without exceeding the per-GPU limit, and the second element is the minimum number of gradient
      accumulation steps required to maintain the effective batch size.
    """

    packing_max_batch_len = max_batch_len_per_gpu + 1
    grad_accum = 0
    while packing_max_batch_len > max_batch_len_per_gpu:
        grad_accum += 1
<<<<<<< HEAD
        samples_per_minibatch = (effective_batch_size / grad_accum)
=======
        samples_per_minibatch = effective_batch_size / grad_accum
>>>>>>> 1cc4e19c
        samples_per_gpu = samples_per_minibatch / num_gpus
        if int(avg_sample_len * samples_per_gpu) < dataset.get_lengths().max():
            raise RuntimeError(
                f"Effective batch size is too low for multipack sampling, max sample length={dataset.get_lengths().max()} and min packing length={int(avg_sample_len * samples_per_gpu)}. "
                "Switching to naive distributed sampling."
            )
        if is_padding:
            packing_max_batch_len = find_max_pack_len_with_padding(
                dataset,
                samples_per_minibatch,
                num_gpus,
                avg_sample_len,
                seed,
            )
        else:
            packing_max_batch_len = int((avg_sample_len) * samples_per_gpu)

    return packing_max_batch_len, grad_accum


@numba.njit
def ffd_check(a: np.ndarray, c: int, n: int):
    # First-fit-decreasing bin packing
    # Check if a[] could fit in n bins with capacity c
    # https://en.wikipedia.org/wiki/First-fit-decreasing_bin_packing

    a = np.sort(a)[::-1]
    bins = np.full((n,), c, dtype=a.dtype)
    for size in a:
        not_found = True
        for idx in range(n):
            if bins[idx] >= size:
                bins[idx] -= size
                not_found = False
                break

        if not_found:
            return False

    return True


@numba.njit
def ffd_check_padding(a: np.ndarray, c: int, n: int):
    # First-fit-decreasing bin packing
    # Check if a[] could fit in n bins with capacity c
    # https://en.wikipedia.org/wiki/First-fit-decreasing_bin_packing

    a = np.sort(a)[::-1]
    bins_max_lengths = np.zeros(
        (n,), dtype=a.dtype
    )  # Track the maximum length in each bin
    bins_num_samples = np.zeros(
        (n,), dtype=np.int_
    )  # Track the number of samples in each bin

    for size in a:
        not_found = True
        for idx in range(n):
            # Calculate the new capacity if size is added to the bin
            new_capacity = max(bins_max_lengths[idx], size) * (
                bins_num_samples[idx] + 1
            )
            if new_capacity <= c:
                bins_max_lengths[idx] = max(bins_max_lengths[idx], size)
                bins_num_samples[idx] += 1
                not_found = False
                break

        if not_found:
            return False

    return True


@numba.njit
def ffd_with_result(a: np.ndarray, c: int, start_index: int):
    # First-fit-decreasing bin packing (with result return)

    indices = np.argsort(a)[::-1]
    a = a[indices]

    bins = []
    bins_result = []
    for a_id, size in enumerate(a):
        add_new = True
        for idx in range(len(bins)):
            if bins[idx] >= size:
                bins[idx] -= size
                bins_result[idx].append(indices[a_id] + start_index)
                add_new = False
                break

        if add_new:
            bins.append(c - size)
            bins_result.append([indices[a_id] + start_index])

    return bins_result


@numba.njit
def ffd_with_result_padding(a: np.ndarray, c: int, start_index: int):
    # First-fit-decreasing bin packing (with result return)

    indices = np.argsort(a)[::-1]
    a = a[indices]

    bins_max_lengths = []  # Track the maximum length in each bin
    bins_num_samples = []  # Track the number of samples in each bin
    bins_result = []  # Track the indices of the samples in each bin

    for a_id, size in enumerate(a):
        add_new = True
        for idx in range(len(bins_max_lengths)):
            # Calculate the new capacity if size is added to the bin
            new_capacity = max(bins_max_lengths[idx], size) * (
                bins_num_samples[idx] + 1
            )
            if new_capacity <= c:
                bins_max_lengths[idx] = max(bins_max_lengths[idx], size)
                bins_num_samples[idx] += 1
                bins_result[idx].append(indices[a_id] + start_index)
                add_new = False
                break

        if add_new:
            bins_max_lengths.append(size)
            bins_num_samples.append(1)
            bins_result.append([indices[a_id] + start_index])

    return bins_result


@numba.njit
def allocate(
    lengths: np.ndarray,
    lengths_cumsum: np.ndarray,
    rank: int,
    c: int,
    n: int,
    padding: bool = True,
):
    # Dynamic batch allocator, similar to Multifit
    # https://en.wikipedia.org/wiki/Multifit_algorithm
    # ~99.5% efficiency on OpenChat training set (12 * 2048 ctx len)

    s = 0
    start_index = 0
    result = []

    while True:
        # binary search [l, r)
        l = 1
        r = 1 + np.searchsorted(lengths_cumsum[start_index:], s + c * n, "right")

        while r - l > 1:
            m = (l + r) // 2
            if padding:
                check = ffd_check_padding(lengths[start_index : start_index + m], c, n)
            else:
                check = ffd_check(lengths[start_index : start_index + m], c, n)
            if check:
                l = m
            else:
                r = m

        # use length l
        if padding:
            batch = ffd_with_result_padding(
                lengths[start_index : start_index + l], c, start_index
            )
        else:
            batch = ffd_with_result(
                lengths[start_index : start_index + l], c, start_index
            )
        assert len(batch) <= n
        if len(batch) < n:
            break

        start_index += l
        s = lengths_cumsum[start_index - 1]

        # add local rank
        result.append(batch[rank])

    return result, s, len(result) * c * n


class MultipackDistributedBatchSampler(Sampler):
    """Unpadded length sampling using Multipack.
    Approximate (at most ~1.22x) the optimal solution of the identical-machines scheduling problem, which is NP-hard.
    """

    def __init__(
        self,
        batch_max_length: int,
        lengths: List[int],
        num_replicas: Optional[int] = None,
        rank: Optional[int] = None,
        seed: int = 0,
        padding: bool = True,
    ):
        # Get rank
        if num_replicas is None:
            if not dist.is_available():
                raise RuntimeError("Requires distributed package to be available")
            num_replicas = dist.get_world_size()
        if rank is None:
            if not dist.is_available():
                raise RuntimeError("Requires distributed package to be available")
            rank = dist.get_rank()

        self.num_replicas = num_replicas
        self.rank = rank
        self.seed = seed

        self.batch_max_length = batch_max_length
        self.lengths = lengths
        assert isinstance(self.lengths, np.ndarray)

        self.epoch = 0

        # statistics
        self.eff_total_used = 0
        self.eff_total_slots = 0
        self.padding = padding

    def set_epoch(self, epoch: int):
        self.epoch = epoch

    def generate_batches(self, set_stats=False):
        indices = np.random.default_rng(seed=self.seed + self.epoch).permutation(
            len(self.lengths)
        )

        # remove indices where the entries are longer than batch max length
        indices = indices[self.lengths[indices] <= self.batch_max_length]
        if len(indices) < len(self.lengths):
            print(
                f"\033[33mDropping {len(self.lengths) - len(indices)} samples longer than batch_max_length. Ensure that the right max_batch_length is used during data processing.\033[0m"
            )

        lengths = self.lengths[indices]
        lengths_cumsum = np.cumsum(lengths)

        batches, total_used, total_slots = allocate(
            lengths=lengths,
            lengths_cumsum=lengths_cumsum,
            rank=self.rank,
            c=self.batch_max_length,
            n=self.num_replicas,
            padding=self.padding,
        )

        batches = [indices[batch] for batch in batches]

        # statistics
        if set_stats:
            self.eff_total_used += total_used
            self.eff_total_slots += total_slots

        return batches

    def __iter__(self):
        batches = self.generate_batches(set_stats=True)
        return iter(batches)

    def __len__(self):
        return self.num_batches()

    def num_batches(self):
        batches = self.generate_batches()
        return len(batches)

    def efficiency(self):
        return self.eff_total_used / self.eff_total_slots<|MERGE_RESOLUTION|>--- conflicted
+++ resolved
@@ -27,34 +27,19 @@
 from typing import List, Optional
 
 # Third Party
-<<<<<<< HEAD
-import torch
-from torch.utils.data import DataLoader, Sampler
-=======
 from torch.utils.data import Sampler
->>>>>>> 1cc4e19c
 import numba
 import numpy as np
 import torch
 import torch.distributed as dist
 
 
-<<<<<<< HEAD
-
-def find_max_pack_len_with_padding(
-  dataset,
-  samples_per_minibatch,
-  num_gpus,
-  avg_sample_len,
-  seed, 
-=======
 def find_max_pack_len_with_padding(
     dataset,
     samples_per_minibatch,
     num_gpus,
     avg_sample_len,
     seed,
->>>>>>> 1cc4e19c
 ):
     """
     This function calculates the maximum batch length with padding for a given dataset. it uses a binary search to find the optimal addition to the average sample length that will result in the average batch size per minibatch being less than or equal to the number of samples per minibatch.
@@ -69,10 +54,7 @@
     Returns:
     - The maximum batch length with padding for the given dataset.
     """
-<<<<<<< HEAD
-=======
-
->>>>>>> 1cc4e19c
+
     def get_effective_samples_per_minibatch(num_tokens_per_gpu):
         """
         This nested function calculates the effective number of samples per minibatch for a given number of tokens per GPU.
@@ -95,18 +77,6 @@
         )
         batches = sampler.generate_batches()
         return len(dataset) / len(batches)
-<<<<<<< HEAD
-    
-    samples_per_gpu = samples_per_minibatch / num_gpus
-    
-    addition = int(avg_sample_len * 0.1 * samples_per_gpu)
-    packing_max_batch_len = int(avg_sample_len * samples_per_gpu)
-    
-    avg_bs_per_minibatch = get_effective_samples_per_minibatch(packing_max_batch_len+addition)
-    while avg_bs_per_minibatch <= samples_per_minibatch:
-        addition *= 2
-        avg_bs_per_minibatch = get_effective_samples_per_minibatch(packing_max_batch_len+addition)
-=======
 
     samples_per_gpu = samples_per_minibatch / num_gpus
 
@@ -121,18 +91,11 @@
         avg_bs_per_minibatch = get_effective_samples_per_minibatch(
             packing_max_batch_len + addition
         )
->>>>>>> 1cc4e19c
 
     l = 0
     r = addition
     while r - l > 1:
         addition = (l + r) // 2
-<<<<<<< HEAD
-        avg_bs_per_minibatch = get_effective_samples_per_minibatch(packing_max_batch_len+addition)
-
-        # check if simulation resulted in batch sizes close enough to goal and adjust if needed
-        if abs(avg_bs_per_minibatch - samples_per_minibatch) <= max(10, round(avg_bs_per_minibatch * 0.02)):
-=======
         avg_bs_per_minibatch = get_effective_samples_per_minibatch(
             packing_max_batch_len + addition
         )
@@ -141,19 +104,14 @@
         if abs(avg_bs_per_minibatch - samples_per_minibatch) <= max(
             10, round(avg_bs_per_minibatch * 0.02)
         ):
->>>>>>> 1cc4e19c
             break
         if avg_bs_per_minibatch > samples_per_minibatch:
             r = addition
         else:
             l = addition
-<<<<<<< HEAD
-=======
 
     return packing_max_batch_len + addition
->>>>>>> 1cc4e19c
-
-    return packing_max_batch_len + addition
+
 
 def find_packing_max_batch_len_and_grad_accum(
     num_gpus,
@@ -191,11 +149,7 @@
     grad_accum = 0
     while packing_max_batch_len > max_batch_len_per_gpu:
         grad_accum += 1
-<<<<<<< HEAD
-        samples_per_minibatch = (effective_batch_size / grad_accum)
-=======
         samples_per_minibatch = effective_batch_size / grad_accum
->>>>>>> 1cc4e19c
         samples_per_gpu = samples_per_minibatch / num_gpus
         if int(avg_sample_len * samples_per_gpu) < dataset.get_lengths().max():
             raise RuntimeError(
