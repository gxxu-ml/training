# SPDX-License-Identifier: Apache-2.0

# Standard
from functools import partial
from pathlib import Path
import os

# Third Party
from datasets import load_dataset
<<<<<<< HEAD
from tqdm import tqdm
from transformers import PreTrainedTokenizer, PreTrainedTokenizerFast, AutoTokenizer
=======
from transformers import PreTrainedTokenizer, PreTrainedTokenizerFast
>>>>>>> 1cc4e19c
import numpy as np

# First Party
from instructlab.training.config import DataProcessArgs
from instructlab.training.tokenizer_utils import get_sp_token, setup_tokenizer
from instructlab.training.utils import log_rank_0, retrieve_chat_template, setup_logger


def check_valid_sample(
    tokenizer: PreTrainedTokenizer | PreTrainedTokenizerFast,
    whole_sentence_tk: list[int],
    system_tk: int,
    assistant_tk: int,
    user_tk: int,
    eos_tk: int,
    max_len: int = 1024,
):
    if len(whole_sentence_tk) >= max_len or len(whole_sentence_tk) < 20:
        return False
    # last token should be eos_token
    if not eos_tk[0] in (whole_sentence_tk[-1], whole_sentence_tk[-2]):
        return False

    # special_tokens = [system_tk, assistant_tk, user_tk]
    # if not any(token in whole_sentence_tk for token in special_tokens):
    #     return True

    # whole_sentence_tk = np.array(whole_sentence_tk)
    # user_token_index = (whole_sentence_tk == user_tk).nonzero()[0]
    # assistant_token_index = (whole_sentence_tk == assistant_tk).nonzero()[0]
    # eos_token_index = (whole_sentence_tk == eos_tk).nonzero()[0]

    # # check that user_index_token is less than all other indices
    # if (
    #     user_token_index[0] > assistant_token_index[0]
    #     or user_token_index[0] > eos_token_index[0]
    # ):
    #     print("\033[91mthe first sp token is not user_token\033[0m")
    #     log_rank_0(tokenizer.decode(whole_sentence_tk), to_print=True)
    #     return False

    return True

def unmask_message_content(
    example, user_tokens, assist_tokens, system_tokens, pretrain_token, pretrain_end_token
):
    """
    Create labels for tokens in a sequence with special handling for pretraining tokens and role-specific sequences.

    This function processes a sequence of tokens and generates a corresponding labels list.
    It handles pretraining segments, user/assistant/system role sequences, and ensures proper masking/unmasking
    based on the current context. The function also removes temporary pretraining tokens from the output.

    The labeling follows these rules:
    1. Special token sequences (user, assistant, system) are always masked (-100).
    2. In pretraining segments (between pretrain and pretrain_end tokens), all tokens except special sequences are unmasked.
    3. Outside pretraining segments, only tokens after assistant sequences are unmasked until the next special sequence.
    4. Pretrain and pretrain_end tokens are removed from the final output.

    Parameters:
    - example (dict): A dictionary containing 'input_ids', a list of token IDs.
    - user_tokens (list[int]): The token ID sequence representing the user's turn in the conversation.
    - assist_tokens (list[int]): The token ID sequence representing the assistant's turn in the conversation.
    - system_tokens (list[int]): The token ID sequence representing the system's turn in the conversation.
    - pretrain_token (int): The token ID marking the start of a pretraining segment.
    - pretrain_end_token (int): The token ID marking the end of a pretraining segment.

    Returns:
    - dict: A dictionary with two keys:
        - 'labels': a list of labels for the input tokens, where special sequences and non-assistant responses
                    outside pretraining segments are masked with -100, and all others retain their original token IDs.
        - 'input_ids': a list of the original token IDs with pretraining tokens removed.

    Raises:
    - AssertionError: If any of the following conditions are not met:
        1. Special token sequences are unmasked.
        2. Pretrain tokens are present in the final sentence.
        3. Labels are not aligned with the sentence tokens (when not masked).

    Example:
    >>> example = {"input_ids": [1, 2, 3, 4, 5, 6, 7, 8, 9, 10]}
    >>> user_tokens = [2, 3]
    >>> assist_tokens = [5, 6]
    >>> system_tokens = [8, 9]
    >>> pretrain_token = 1
    >>> pretrain_end_token = 10
    >>> result = unmask_message_content(example, user_tokens, assist_tokens, system_tokens, pretrain_token, pretrain_end_token)
    >>> print(result)
    {'labels': [-100, -100, -100, 4, -100, -100, 7, -100, -100], 'input_ids': [2, 3, 4, 5, 6, 7, 8, 9]}

    Note:
    - The function assumes that pretrain and pretrain_end tokens are single integers, not sequences.
    - Special token sequences (user, assistant, system) can be of different lengths.
    - The function handles edge cases such as overlapping sequences and sequences at the start/end of the input.
    """
    sentence_tk = example["input_ids"]
    labels = [-100] * len(sentence_tk)
    
    def check_sequence(tokens, start_idx):
        return tokens == sentence_tk[start_idx:start_idx + len(tokens)]
    
    def find_longest_match(start_idx, sequences):
        return max((seq for seq in sequences if seq and len(sentence_tk) - start_idx >= len(seq) and check_sequence(seq, start_idx)), 
                   key=len, default=None)
    
    in_pretraining = False
    unmasking = False
    i = 0
    while i < len(sentence_tk):
        if sentence_tk[i] == pretrain_token:
            in_pretraining = True
            i += 1
            continue
        elif sentence_tk[i] == pretrain_end_token:
            in_pretraining = False
            i += 1
            continue

        match = find_longest_match(i, [user_tokens, assist_tokens, system_tokens])
        if match:
            if match == assist_tokens:
                unmasking = True
            else:
                unmasking = False
            i += len(match)
            continue
        
        if in_pretraining or unmasking:
            labels[i] = sentence_tk[i]
        i += 1

    # Find indices of pretrain tokens and remove them from sentence and labels
    pretrain_indices = [
        i
        for i, token in enumerate(sentence_tk)
        if token in [pretrain_token, pretrain_end_token]
    ]
    final_sentence_tk = [
        token for i, token in enumerate(sentence_tk) if i not in pretrain_indices
    ]
    final_labels = [
        label for i, label in enumerate(labels) if i not in pretrain_indices
    ]

    # Assertions
    special_sequences = [user_tokens, assist_tokens, system_tokens]
    
    # 1. No special sequence of tokens should be unmasked
    for i in range(len(final_sentence_tk)):
        for seq in special_sequences:
            if final_sentence_tk[i:i+len(seq)] == seq:
                assert all(final_labels[i+j] == -100 for j in range(len(seq))), f"Special sequence {seq} is unmasked"

<<<<<<< HEAD
    # 2. No pretrain tokens should be in the final sentence_tk
    assert all(token not in [pretrain_token, pretrain_end_token] for token in final_sentence_tk), "Pretrain tokens found in final sentence"
=======
def add_is_pretrain_sample(example, pretrain_tk):
    if pretrain_tk in example["input_ids"]:
        example["is_pretrain"] = True
>>>>>>> 1cc4e19c

    # 3. The labels have to be aligned with the sentence_tk unless they are masked
    assert all(label == -100 or label == token for label, token in zip(final_labels, final_sentence_tk)), "Labels are not aligned with sentence tokens"

<<<<<<< HEAD
    return {"labels": final_labels, "input_ids": final_sentence_tk}
=======
def print_masked_samples(data, tokenizer, pad_tk, pad_str, is_pretrain, num_proc):
    def get_masked_and_orig_text(sample):
        labels = sample["labels"]
        input_ids = sample["input_ids"]
        label = [pad_tk if tk == -100 else tk for tk in labels]
        text = tokenizer.decode(label).replace(pad_str, "<mask>")
        orig_text = tokenizer.decode(input_ids)
        return text, orig_text

    filtered_data = data.filter(
        lambda x: x["is_pretrain"] == is_pretrain, num_proc=num_proc
    )
    if len(filtered_data) > 0:
        filtered_data = filtered_data.shuffle()
        for i, sample in enumerate(filtered_data):
            text, orig_text = get_masked_and_orig_text(sample)
            print(f"\033[35mOriginal Input: {orig_text}\n\033[0m")
            print(
                f"\033[33m{'Pretraining' if is_pretrain else 'Instruction'} ex sample {i+1}: {text}\033[0m"
            )
            if i > 1:
                break
>>>>>>> 1cc4e19c

# def unmask_message_content(
#     example, user_token, assist_token, system_token, pretrain_token, pretrain_end_token
# ):
#     """
#     Create labels for tokens in a sequence with special handling for pretraining tokens.

#     This function processes a sequence of tokens and generates a corresponding labels list.
#     Tokens are masked with -100 unless they are part of the assistant's response or within
#     a pretraining segment. Pretraining segments are marked by `pretrain_token` and
#     `pretrain_end_token`, within which only user, assistant, and system special tokens are masked.
#     It also removes the temporary pretraining tokens from the output 'input_ids'.

#     Parameters:
#     - example (dict): A dictionary containing 'input_ids', a list of token IDs.
#     - user_token (int): The token ID representing the user's turn in the conversation.
#     - assist_token (int): The token ID representing the assistant's turn in the conversation.
#     - system_token (int): The token ID representing the system's turn in the conversation.
#     - pretrain_token (int): The token ID marking the start of a pretraining segment.
#     - pretrain_end_token (int): The token ID marking the end of a pretraining segment.

#     Returns:
#     - dict: A dictionary with two keys:
#         - 'labels': a list of labels for the input tokens, where non-assistant and non-pretraining
#           tokens are masked with -100, and all others retain their original token IDs.
#         - 'input_ids': a list of the original token IDs with pretraining tokens removed.
#     """
#     sentence_tk = example["input_ids"]

#     def unmask(token, special_tokens):
#         if token in special_tokens:
#             return -100
#         return token

#     def mask(token, *args):
#         return -100

#     def update_mask_function(token, in_pretraining, mask_function):
#         if token == pretrain_token:
#             in_pretraining = True
#             mask_function = unmask
#         elif token == pretrain_end_token:
#             in_pretraining = False
#             mask_function = mask
#         if not in_pretraining:
#             if token == assist_token:  # unmasking because of assistant
#                 mask_function = unmask
#             elif token in [
#                 user_token,
#                 system_token,
#             ]:  # masking because of user or system
#                 mask_function = mask
#         return in_pretraining, mask_function

#     labels = [-100] * len(sentence_tk)
#     in_pretraining = False
#     mask_function = None

#     for i, token in enumerate(sentence_tk):
#         in_pretraining, mask_function = update_mask_function(
#             token, in_pretraining, mask_function
#         )
#         labels[i] = mask_function(token, [user_token, assist_token, system_token])

#     # Find indices of pretrain tokens and remove them from sentence and labels
#     pretrain_indices = [
#         i
#         for i, token in enumerate(sentence_tk)
#         if token in [pretrain_token, pretrain_end_token]
#     ]
#     final_sentence_tk = [
#         token for i, token in enumerate(sentence_tk) if i not in pretrain_indices
#     ]
#     final_labels = [
#         label for i, label in enumerate(labels) if i not in pretrain_indices
#     ]

#     for label, token in zip(final_labels, final_sentence_tk):
#         assert label == -100 or token not in [
#             user_token,
#             assist_token,
#             system_token,
#         ], f"Token {token} is unmasked, special tokens should not be unmasked."
#         assert (
#             token not in [pretrain_token, pretrain_end_token]
#         ), f"Token {token} is a pretraining token, it should not be in the final sentence."
#         assert label in (
#             token,
#             -100,
#         ), f"unless masked, label should be the same as the token."

#     return {"labels": final_labels, "input_ids": final_sentence_tk}

def add_is_pretrain_sample(example, pretrain_tk):
    if pretrain_tk in example["input_ids"]:
        example["is_pretrain"] = True

def print_masked_samples(data, tokenizer, is_pretrain):
    def get_masked_and_orig_text(sample):
        labels = sample["labels"]
        input_ids = sample["input_ids"]
        mask_id = get_sp_token(tokenizer, "<MASK>")[0]
        label = [mask_id if tk == -100 else tk for tk in labels]
        text = tokenizer.decode(label)
        orig_text = tokenizer.decode(input_ids)
        return text, orig_text

    filtered_data = data.filter(lambda x: x["is_pretrain"] == is_pretrain, num_proc=NUM_PROC)
    if len(filtered_data) > 0:
        filtered_data = filtered_data.shuffle()
        for i, sample in enumerate(filtered_data):
            text, orig_text = get_masked_and_orig_text(sample)
            print(f"\033[35mOriginal Input: {orig_text}\n\033[0m")
            print(f"\033[33m{'Pretraining' if is_pretrain else 'Instruction'} ex sample {i+1}: {text}\033[0m")
            if i > 1:
                break

def main(args: DataProcessArgs):
    print("\033[92m data arguments are:\033[0m")
    print("\033[36m" + args.model_dump_json() + "\033[0m")
<<<<<<< HEAD
    global NUM_PROC 
    NUM_PROC= args.num_parallel_procs
=======
    NUM_PROC = args.num_cpu_procs
>>>>>>> 1cc4e19c
    CHAT_TEMPLATE, SPECIAL_TOKENS = retrieve_chat_template(args.chat_tmpl_path)
    tokenizer = setup_tokenizer(args.model_path, SPECIAL_TOKENS, CHAT_TEMPLATE)

    system_tk, user_tk, assistant_tk, eos_tk, pad_tk, bos_tk = [get_sp_token(tokenizer, getattr(SPECIAL_TOKENS, sp).token) for sp in SPECIAL_TOKENS.__annotations__.keys()]
    log_rank_0(
        f"Special tokens: eos: {eos_tk}, pad: {pad_tk}, bos: {bos_tk}, system: {system_tk}, user: {user_tk}, assistant: {assistant_tk}"
    )

    # Adding after tokenizer setup as these are temp tokens, not to be saved
    tokenizer.add_special_tokens(
        {"additional_special_tokens": ["<|pretrain|>", "<|/pretrain|>", "<MASK>"]}
    )

    try:
        data = load_dataset("json", data_files=args.data_path, split="train")
    except:
        # pylint: disable=raise-missing-from,broad-exception-raised
        raise Exception(
            "Malformed or missing data, please ensure that your dataset is not empty and correctly formatted"
        )

    if data.num_rows == 0:
        raise ValueError(
            "The provided dataset is empty, please make sure that your dataset contains samples and try again."
        )

    print(f"\033[92mtokenizing the dataset with {args.model_path} tokenizer...\033[0m")
    data_with_input_ids = data.map(
        lambda x: {
            "input_ids": tokenizer.apply_chat_template(x["messages"], tokenize=True)
        },
        num_proc=NUM_PROC,
    )

    print("\033[38;2;255;165;0mten largest length percentiles:")
    lens = np.array(
<<<<<<< HEAD
        data_with_input_ids.map(lambda x: {"len": len(x["input_ids"])}, num_proc=NUM_PROC)[
            "len"
        ]
=======
        data_with_input_ids.map(
            lambda x: {"len": len(x["input_ids"])}, num_proc=NUM_PROC
        )["len"]
>>>>>>> 1cc4e19c
    )
    biggest_10_percent = np.quantile(lens, (90 + np.arange(11)) / 100.0)
    for i, q in enumerate(biggest_10_percent):
        print(f"quantile {90+i*1}th: {q}")
    print("\033[0m")

    num_dropped_samples = np.sum(lens > args.max_seq_len)
    print(
        f"\033[36mat {args.max_seq_len} max sequence length, the number of samples to be dropped is {num_dropped_samples}\033[0m"
    )
    print(f"\033[36m({((num_dropped_samples / len(lens)) * 100):.2f}% of total)\033[0m")
    if num_dropped_samples == len(data):
        raise RuntimeError(
            f"Dataset does not contain any samples containing less than {args.max_seq_len=} tokens.\nPlease consider increasing your `max_seq_len` value, or adding more samples."
        )

    lowest_10_percent = np.quantile(lens, (0 + np.arange(11)) / 100.0)
    for i, q in enumerate(lowest_10_percent):
        print(f"quantile {i}th: {q}")
    num_dropped_samples = np.sum(lens < 20)
    print(
        f"\033[36mat 20 min sequence length, the number of samples to be dropped is {num_dropped_samples}\033[0m"
    )
    # from ipdb import set_trace; set_trace()
    print("\033[92mchecking the validity of the samples...\033[0m")
    data_with_input_ids = data_with_input_ids.filter(
        lambda x: check_valid_sample(
            tokenizer,
            x["input_ids"],
            system_tk,
            assistant_tk,
            user_tk,
            eos_tk,
            args.max_seq_len,
        ),
        num_proc=NUM_PROC,
    )
    log_rank_0(
        f"\033[33mnumber of dropped samples: {len(data) - len(data_with_input_ids)} -- out of {len(data)}\033[0m"
    )

    print("\033[92mCategorizing training data type...\033[0m")
    data_with_input_ids = data_with_input_ids.map(
<<<<<<< HEAD
        lambda x: {'is_pretrain':get_sp_token(tokenizer, "<|pretrain|>") in x["input_ids"]},
=======
        lambda x: {
            "is_pretrain": get_sp_token(tokenizer, "<|pretrain|>") in x["input_ids"]
        },
>>>>>>> 1cc4e19c
        num_proc=NUM_PROC,
    )
    
    _prefill_unmask_message_content = partial(
        unmask_message_content,
        user_tokens=user_tk,
        assist_tokens=assistant_tk,
        system_tokens=system_tk,
        pretrain_token=get_sp_token(tokenizer, "<|pretrain|>"),
        pretrain_end_token=get_sp_token(tokenizer, "<|/pretrain|>"),
    )
    print("\033[92munmasking the appropriate message content...\033[0m")
    data_with_labels = data_with_input_ids.map(
        _prefill_unmask_message_content,
<<<<<<< HEAD
        # num_proc=NUM_PROC,
=======
        num_proc=NUM_PROC,
>>>>>>> 1cc4e19c
    )

    print("\033[92m Samples Previews...\033[0m")
    print("\033[92m \n \033[0m")
<<<<<<< HEAD
    print_masked_samples(data_with_labels, tokenizer, is_pretrain=True)
    print_masked_samples(data_with_labels, tokenizer, is_pretrain=False)
=======
    print_masked_samples(
        data_with_labels,
        tokenizer,
        pad_tk,
        SPECIAL_TOKENS.pad,
        is_pretrain=True,
        num_proc=NUM_PROC,
    )
    print_masked_samples(
        data_with_labels,
        tokenizer,
        pad_tk,
        SPECIAL_TOKENS.pad,
        is_pretrain=False,
        num_proc=NUM_PROC,
    )
>>>>>>> 1cc4e19c

    # extract only labels and messages formatted into a new dataset
    data_with_labels = data_with_labels.select_columns(["labels", "input_ids"])
    # use path to get the stem of the file
    data_with_labels.to_json(Path(args.data_output_path) / f"data.jsonl")


if __name__ == "__main__":
    # Standard
    import argparse

    parser = argparse.ArgumentParser(
        description="Preprocess a dataset for training a language model"
    )
    parser.add_argument(
        "--logging_level", type=str, default="INFO", help="Logging level"
    )
    parser.add_argument(
        "--data_path", type=str, required=True, help="Path to the dataset file"
    )
    parser.add_argument(
        "--data_output_path",
        type=str,
        required=True,
        help="Path to the output dataset file",
    )
    parser.add_argument(
        "--max_seq_len", type=int, required=True, help="Maximum sequence length"
    )
    parser.add_argument(
        "--model_name_or_path", type=str, required=True, help="Model name or path"
    )
    parser.add_argument(
        "--chat-tmpl-path",
        type=str,
        default=os.path.join(
            os.path.dirname(__file__), "chat_templates/ibm_generic_tmpl.py"
        ),
        help="Path to desired chat template and special tokens, defaults to IBM generic.",
    )
    parser.add_argument(
<<<<<<< HEAD
        "--num_proc",
        type=int,
        default=16,
        help="Number of processes for data processing"
=======
        "--num_cpu_procs",
        type=int,
        default=16,
        help="Number of cpu processes for data processing",
>>>>>>> 1cc4e19c
    )
    args = parser.parse_args()
    setup_logger(args.logging_level)
    data_process_args = DataProcessArgs(
        data_output_path=args.data_output_path,
        data_path=args.data_path,
        max_seq_len=args.max_seq_len,
        model_path=args.model_name_or_path,
        chat_tmpl_path=args.chat_tmpl_path,
<<<<<<< HEAD
        num_parallel_procs=args.num_proc,
=======
        num_cpu_procs=args.num_cpu_procs,
>>>>>>> 1cc4e19c
    )
    main(data_process_args)

"""
python data_process.py --logging_level INFO --data_path "/new_data/refactored/chat-multiturn/oasst2_arena.jsonl" --data_output_path "./" --max_seq_len 4600 --model_name_or_path "mistralai/Mistral-7B-v0.1"
"""<|MERGE_RESOLUTION|>--- conflicted
+++ resolved
@@ -7,12 +7,7 @@
 
 # Third Party
 from datasets import load_dataset
-<<<<<<< HEAD
-from tqdm import tqdm
-from transformers import PreTrainedTokenizer, PreTrainedTokenizerFast, AutoTokenizer
-=======
 from transformers import PreTrainedTokenizer, PreTrainedTokenizerFast
->>>>>>> 1cc4e19c
 import numpy as np
 
 # First Party
@@ -166,44 +161,13 @@
             if final_sentence_tk[i:i+len(seq)] == seq:
                 assert all(final_labels[i+j] == -100 for j in range(len(seq))), f"Special sequence {seq} is unmasked"
 
-<<<<<<< HEAD
     # 2. No pretrain tokens should be in the final sentence_tk
     assert all(token not in [pretrain_token, pretrain_end_token] for token in final_sentence_tk), "Pretrain tokens found in final sentence"
-=======
-def add_is_pretrain_sample(example, pretrain_tk):
-    if pretrain_tk in example["input_ids"]:
-        example["is_pretrain"] = True
->>>>>>> 1cc4e19c
 
     # 3. The labels have to be aligned with the sentence_tk unless they are masked
     assert all(label == -100 or label == token for label, token in zip(final_labels, final_sentence_tk)), "Labels are not aligned with sentence tokens"
 
-<<<<<<< HEAD
     return {"labels": final_labels, "input_ids": final_sentence_tk}
-=======
-def print_masked_samples(data, tokenizer, pad_tk, pad_str, is_pretrain, num_proc):
-    def get_masked_and_orig_text(sample):
-        labels = sample["labels"]
-        input_ids = sample["input_ids"]
-        label = [pad_tk if tk == -100 else tk for tk in labels]
-        text = tokenizer.decode(label).replace(pad_str, "<mask>")
-        orig_text = tokenizer.decode(input_ids)
-        return text, orig_text
-
-    filtered_data = data.filter(
-        lambda x: x["is_pretrain"] == is_pretrain, num_proc=num_proc
-    )
-    if len(filtered_data) > 0:
-        filtered_data = filtered_data.shuffle()
-        for i, sample in enumerate(filtered_data):
-            text, orig_text = get_masked_and_orig_text(sample)
-            print(f"\033[35mOriginal Input: {orig_text}\n\033[0m")
-            print(
-                f"\033[33m{'Pretraining' if is_pretrain else 'Instruction'} ex sample {i+1}: {text}\033[0m"
-            )
-            if i > 1:
-                break
->>>>>>> 1cc4e19c
 
 # def unmask_message_content(
 #     example, user_token, assist_token, system_token, pretrain_token, pretrain_end_token
@@ -317,19 +281,17 @@
         for i, sample in enumerate(filtered_data):
             text, orig_text = get_masked_and_orig_text(sample)
             print(f"\033[35mOriginal Input: {orig_text}\n\033[0m")
-            print(f"\033[33m{'Pretraining' if is_pretrain else 'Instruction'} ex sample {i+1}: {text}\033[0m")
+            print(
+                f"\033[33m{'Pretraining' if is_pretrain else 'Instruction'} ex sample {i+1}: {text}\033[0m"
+            )
             if i > 1:
                 break
+
 
 def main(args: DataProcessArgs):
     print("\033[92m data arguments are:\033[0m")
     print("\033[36m" + args.model_dump_json() + "\033[0m")
-<<<<<<< HEAD
-    global NUM_PROC 
-    NUM_PROC= args.num_parallel_procs
-=======
     NUM_PROC = args.num_cpu_procs
->>>>>>> 1cc4e19c
     CHAT_TEMPLATE, SPECIAL_TOKENS = retrieve_chat_template(args.chat_tmpl_path)
     tokenizer = setup_tokenizer(args.model_path, SPECIAL_TOKENS, CHAT_TEMPLATE)
 
@@ -366,15 +328,9 @@
 
     print("\033[38;2;255;165;0mten largest length percentiles:")
     lens = np.array(
-<<<<<<< HEAD
-        data_with_input_ids.map(lambda x: {"len": len(x["input_ids"])}, num_proc=NUM_PROC)[
-            "len"
-        ]
-=======
         data_with_input_ids.map(
             lambda x: {"len": len(x["input_ids"])}, num_proc=NUM_PROC
         )["len"]
->>>>>>> 1cc4e19c
     )
     biggest_10_percent = np.quantile(lens, (90 + np.arange(11)) / 100.0)
     for i, q in enumerate(biggest_10_percent):
@@ -418,13 +374,9 @@
 
     print("\033[92mCategorizing training data type...\033[0m")
     data_with_input_ids = data_with_input_ids.map(
-<<<<<<< HEAD
-        lambda x: {'is_pretrain':get_sp_token(tokenizer, "<|pretrain|>") in x["input_ids"]},
-=======
         lambda x: {
             "is_pretrain": get_sp_token(tokenizer, "<|pretrain|>") in x["input_ids"]
         },
->>>>>>> 1cc4e19c
         num_proc=NUM_PROC,
     )
     
@@ -435,40 +387,17 @@
         system_tokens=system_tk,
         pretrain_token=get_sp_token(tokenizer, "<|pretrain|>"),
         pretrain_end_token=get_sp_token(tokenizer, "<|/pretrain|>"),
+        num_proc=NUM_PROC,
     )
     print("\033[92munmasking the appropriate message content...\033[0m")
     data_with_labels = data_with_input_ids.map(
         _prefill_unmask_message_content,
-<<<<<<< HEAD
-        # num_proc=NUM_PROC,
-=======
-        num_proc=NUM_PROC,
->>>>>>> 1cc4e19c
     )
 
     print("\033[92m Samples Previews...\033[0m")
     print("\033[92m \n \033[0m")
-<<<<<<< HEAD
     print_masked_samples(data_with_labels, tokenizer, is_pretrain=True)
     print_masked_samples(data_with_labels, tokenizer, is_pretrain=False)
-=======
-    print_masked_samples(
-        data_with_labels,
-        tokenizer,
-        pad_tk,
-        SPECIAL_TOKENS.pad,
-        is_pretrain=True,
-        num_proc=NUM_PROC,
-    )
-    print_masked_samples(
-        data_with_labels,
-        tokenizer,
-        pad_tk,
-        SPECIAL_TOKENS.pad,
-        is_pretrain=False,
-        num_proc=NUM_PROC,
-    )
->>>>>>> 1cc4e19c
 
     # extract only labels and messages formatted into a new dataset
     data_with_labels = data_with_labels.select_columns(["labels", "input_ids"])
@@ -510,17 +439,10 @@
         help="Path to desired chat template and special tokens, defaults to IBM generic.",
     )
     parser.add_argument(
-<<<<<<< HEAD
-        "--num_proc",
-        type=int,
-        default=16,
-        help="Number of processes for data processing"
-=======
         "--num_cpu_procs",
         type=int,
         default=16,
         help="Number of cpu processes for data processing",
->>>>>>> 1cc4e19c
     )
     args = parser.parse_args()
     setup_logger(args.logging_level)
@@ -530,11 +452,7 @@
         max_seq_len=args.max_seq_len,
         model_path=args.model_name_or_path,
         chat_tmpl_path=args.chat_tmpl_path,
-<<<<<<< HEAD
-        num_parallel_procs=args.num_proc,
-=======
         num_cpu_procs=args.num_cpu_procs,
->>>>>>> 1cc4e19c
     )
     main(data_process_args)
 
